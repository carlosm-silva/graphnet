--- conflicted
+++ resolved
@@ -54,7 +54,6 @@
     ]
     DEEPCORE = ICECUBE86
     UPGRADE = DEEPCORE
-<<<<<<< HEAD
     PROMETHEUS = [
         "injection_energy",
         "injection_type",
@@ -83,6 +82,4 @@
         "primary_hadron_1_energy",
         "total_energy",
     ]
-=======
     KAGGLE = ["zenith", "azimuth"]
->>>>>>> c3a99bcf
