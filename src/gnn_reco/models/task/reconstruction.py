--- conflicted
+++ resolved
@@ -76,7 +76,6 @@
         pred = torch.stack((energy, log_var), dim=1)
         return pred
 
-<<<<<<< HEAD
 class VertexReconstruction(Task):
     # Requires four features, x, y, z and t
     nb_inputs = 4
@@ -111,10 +110,6 @@
 
         # Leave as it is
         return x 
-=======
-
-
-
 
 class BinaryClassificationTask(Task):
     #requires one feature: probability of being neutrino?
@@ -122,5 +117,4 @@
 
     def _forward(self, x):
         #transform probability of being muon
-        return torch.sigmoid(x[:,0])
->>>>>>> a69c5f63
+        return torch.sigmoid(x[:,0])